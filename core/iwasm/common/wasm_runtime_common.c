--- conflicted
+++ resolved
@@ -3027,23 +3027,12 @@
             goto fail;
         }
 
-<<<<<<< HEAD
         if (!fd_prestats_insert(prestats, dir_list[i], wasm_fd)) {
             if (error_buf)
                 snprintf(error_buf, error_buf_size,
                          "error inserting preopen fd %u (directory %s) into "
                          "prestats table",
                          (unsigned int)wasm_fd, dir_list[i]);
-            goto fail;
-        }
-=======
-        if (!fd_table_insert_existing(curfds, wasm_fd, raw_fd)
-            || !fd_prestats_insert(prestats, dir_list[i], wasm_fd)) {
-            if (error_buf)
-                snprintf(
-                    error_buf, error_buf_size,
-                    "error while pre-opening directory %s: insertion failed\n",
-                    dir_list[i]);
             goto fail;
         }
     }
@@ -3078,7 +3067,7 @@
             goto fail;
         }
 
-        path = realpath(map_host, resolved_path);
+        path = os_realpath(map_host, resolved_path);
         if (!path) {
             if (error_buf)
                 snprintf(error_buf, error_buf_size,
@@ -3089,8 +3078,8 @@
             goto fail;
         }
 
-        raw_fd = open(path, O_RDONLY | O_DIRECTORY, 0);
-        if (raw_fd == -1) {
+        __wasi_errno_t error = os_open_preopendir(path, &file_handle);
+        if (error != __WASI_ESUCCESS) {
             if (error_buf)
                 snprintf(error_buf, error_buf_size,
                          "error while pre-opening mapped directory %s: %d\n",
@@ -3100,7 +3089,7 @@
             goto fail;
         }
 
-        if (!fd_table_insert_existing(curfds, wasm_fd, raw_fd)
+        if (!fd_table_insert_existing(curfds, wasm_fd, file_handle, false)
             || !fd_prestats_insert(prestats, map_mapped, wasm_fd)) {
             if (error_buf)
                 snprintf(error_buf, error_buf_size,
@@ -3114,7 +3103,6 @@
 
         if (mapping_copy != mapping_copy_buf)
             wasm_runtime_free(mapping_copy);
->>>>>>> 797e534c
     }
 
     /* addr_pool(textual) -> apool */
