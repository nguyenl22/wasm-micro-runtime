--- conflicted
+++ resolved
@@ -1199,11 +1199,7 @@
     struct fd_table *curfds,
 #endif
     __wasi_fd_t sock,
-<<<<<<< HEAD
-    bool *is_enabled 
-=======
     bool *is_enabled
->>>>>>> 4489c3da
 ) WASMTIME_SSP_SYSCALL_NAME(sock_get_keep_alive) __attribute__((__warn_unused_result__));
 
 __wasi_errno_t wasmtime_ssp_sock_set_reuse_addr(
@@ -1219,11 +1215,7 @@
     struct fd_table *curfds,
 #endif
     __wasi_fd_t sock,
-<<<<<<< HEAD
-    bool *is_enabled 
-=======
     bool *is_enabled
->>>>>>> 4489c3da
 ) WASMTIME_SSP_SYSCALL_NAME(sock_get_reuse_addr) __attribute__((__warn_unused_result__));
 
 __wasi_errno_t wasmtime_ssp_sock_set_reuse_port(
@@ -1239,24 +1231,15 @@
     struct fd_table *curfds,
 #endif
     __wasi_fd_t sock,
-<<<<<<< HEAD
-    bool *is_enabled 
-=======
     bool *is_enabled
->>>>>>> 4489c3da
 ) WASMTIME_SSP_SYSCALL_NAME(sock_get_reuse_port) __attribute__((__warn_unused_result__));
 
 __wasi_errno_t wasmtime_ssp_sock_set_linger(
 #if !defined(WASMTIME_SSP_STATIC_CURFDS)
     struct fd_table *curfds,
 #endif
-<<<<<<< HEAD
-    __wasi_fd_t sock, 
-    bool is_enabled, 
-=======
     __wasi_fd_t sock,
     bool is_enabled,
->>>>>>> 4489c3da
     int linger_s
 ) WASMTIME_SSP_SYSCALL_NAME(sock_set_linger) __attribute__((__warn_unused_result__));
 
@@ -1280,11 +1263,7 @@
     struct fd_table *curfds,
 #endif
     __wasi_fd_t sock,
-<<<<<<< HEAD
-    bool *is_enabled 
-=======
     bool *is_enabled
->>>>>>> 4489c3da
 ) WASMTIME_SSP_SYSCALL_NAME(sock_get_broadcast) __attribute__((__warn_unused_result__));
 
 __wasi_errno_t wasmtime_ssp_sock_set_tcp_no_delay(
@@ -1300,11 +1279,7 @@
     struct fd_table *curfds,
 #endif
     __wasi_fd_t sock,
-<<<<<<< HEAD
-    bool *is_enabled 
-=======
     bool *is_enabled
->>>>>>> 4489c3da
 ) WASMTIME_SSP_SYSCALL_NAME(sock_get_tcp_no_delay) __attribute__((__warn_unused_result__));
 
 __wasi_errno_t wasmtime_ssp_sock_set_tcp_quick_ack(
@@ -1320,11 +1295,7 @@
     struct fd_table *curfds,
 #endif
     __wasi_fd_t sock,
-<<<<<<< HEAD
-    bool *is_enabled 
-=======
     bool *is_enabled
->>>>>>> 4489c3da
 ) WASMTIME_SSP_SYSCALL_NAME(sock_get_tcp_quick_ack) __attribute__((__warn_unused_result__));
 
 __wasi_errno_t wasmtime_ssp_sock_set_tcp_keep_idle(
@@ -1372,11 +1343,7 @@
     struct fd_table *curfds,
 #endif
     __wasi_fd_t sock,
-<<<<<<< HEAD
-    bool *is_enabled 
-=======
     bool *is_enabled
->>>>>>> 4489c3da
 ) WASMTIME_SSP_SYSCALL_NAME(sock_get_tcp_fastopen_connect) __attribute__((__warn_unused_result__));
 
 __wasi_errno_t wasmtime_ssp_sock_set_ip_multicast_loop(
@@ -1394,11 +1361,7 @@
 #endif
     __wasi_fd_t sock,
     bool ipv6,
-<<<<<<< HEAD
-    bool *is_enabled 
-=======
     bool *is_enabled
->>>>>>> 4489c3da
 ) WASMTIME_SSP_SYSCALL_NAME(sock_get_ip_multicast_loop) __attribute__((__warn_unused_result__));
 
 __wasi_errno_t wasmtime_ssp_sock_set_ip_add_membership(
@@ -1464,11 +1427,7 @@
     struct fd_table *curfds,
 #endif
     __wasi_fd_t sock,
-<<<<<<< HEAD
-    bool *is_enabled 
-=======
     bool *is_enabled
->>>>>>> 4489c3da
 ) WASMTIME_SSP_SYSCALL_NAME(sock_get_ipv6_only) __attribute__((__warn_unused_result__));
 
 __wasi_errno_t wasmtime_ssp_sched_yield(void)
