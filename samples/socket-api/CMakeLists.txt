--- conflicted
+++ resolved
@@ -87,16 +87,10 @@
                       ${CMAKE_CURRENT_SOURCE_DIR}/wasm-src
   BUILD_COMMAND     ${CMAKE_COMMAND} --build .
   INSTALL_COMMAND   ${CMAKE_COMMAND} -E copy
-<<<<<<< HEAD
-                      tcp_client.wasm ${CMAKE_CURRENT_SOURCE_DIR}/build
-                      tcp_server.wasm ${CMAKE_CURRENT_SOURCE_DIR}/build
-                      send_recv.wasm ${CMAKE_CURRENT_SOURCE_DIR}/build
-                      socket_opts.wasm ${CMAKE_CURRENT_SOURCE_DIR}/build
-=======
                       tcp_client.wasm ${CMAKE_BINARY_DIR}
                       tcp_server.wasm ${CMAKE_BINARY_DIR}
                       send_recv.wasm ${CMAKE_BINARY_DIR}
->>>>>>> 75936680
+                      socket_opts.wasm ${CMAKE_BINARY_DIR}
 )
 
 add_executable(tcp_server ${CMAKE_CURRENT_SOURCE_DIR}/wasm-src/tcp_server.c)
