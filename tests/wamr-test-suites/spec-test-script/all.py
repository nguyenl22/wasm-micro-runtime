#!/usr/bin/env python3
#
# Copyright (C) 2019 Intel Corporation.  All rights reserved.
# SPDX-License-Identifier: Apache-2.0 WITH LLVM-exception
#

import argparse
import multiprocessing as mp
import platform
import pathlib
import subprocess
import sys
import time

"""
The script itself has to be put under the same directory with the "spec".
To run a single non-GC case with interpreter mode:
  cd workspace
  python3 runtest.py --wast2wasm wabt/bin/wat2wasm --interpreter iwasm \
    spec/test/core/xxx.wast
To run a single non-GC case with aot mode:
  cd workspace
  python3 runtest.py --aot --wast2wasm wabt/bin/wat2wasm --interpreter iwasm \
    --aot-compiler wamrc spec/test/core/xxx.wast
To run a single GC case:
  cd workspace
  python3 runtest.py --wast2wasm spec/interpreter/wasm --interpreter iwasm \
    --aot-compiler wamrc --gc spec/test/core/xxx.wast
"""

def exe_file_path(base_path: str) -> str:
    if platform.system().lower() == "windows":
        base_path += ".exe"
    return base_path

def get_iwasm_cmd(platform: str) -> str:
    build_path = "../../../product-mini/platforms/" + platform + "/build/"
    exe_name = "iwasm"

    if platform == "windows":
        build_path += "RelWithDebInfo/"

    return exe_file_path(build_path + exe_name)

PLATFORM_NAME = platform.uname().system.lower()
IWASM_CMD = get_iwasm_cmd(PLATFORM_NAME)
IWASM_SGX_CMD = "../../../product-mini/platforms/linux-sgx/enclave-sample/iwasm"
IWASM_QEMU_CMD = "iwasm"
SPEC_TEST_DIR = "spec/test/core"
WAST2WASM_CMD = exe_file_path("./wabt/out/gcc/Release/wat2wasm")
SPEC_INTERPRETER_CMD = "spec/interpreter/wasm"
WAMRC_CMD = "../../../wamr-compiler/build/wamrc"


class TargetAction(argparse.Action):
    TARGET_MAP = {
        "ARMV7_VFP": "armv7",
        "RISCV32": "riscv32_ilp32",
        "RISCV32_ILP32": "riscv32_ilp32",
        "RISCV32_ILP32D": "riscv32_ilp32d",
        "RISCV64": "riscv64_lp64",
        "RISCV64_LP64": "riscv64_lp64",
        "RISCV64_LP64D": "riscv64_lp64",
        "THUMBV7_VFP": "thumbv7",
        "X86_32": "i386",
        "X86_64": "x86_64",
        "AARCH64": "arm64"
    }

    def __call__(self, parser, namespace, values, option_string=None):
        setattr(namespace, self.dest, self.TARGET_MAP.get(values, "x86_64"))


def ignore_the_case(
    case_name,
    target,
    aot_flag=False,
    sgx_flag=False,
    multi_module_flag=False,
    multi_thread_flag=False,
    simd_flag=False,
    gc_flag=False,
    xip_flag=False,
    qemu_flag=False,
):
    if case_name in ["comments", "inline-module", "names"]:
        return True

    if not multi_module_flag and case_name in ["imports", "linking"]:
        return True

    # Note: x87 doesn't preserve sNaN and makes some relevant tests fail.
    if "i386" == target and case_name in ["float_exprs", "conversions"]:
        return True

    if gc_flag:
        if case_name in ["type-canon", "type-equivalence", "type-rec"]:
            return True

    if sgx_flag:
        if case_name in ["conversions", "f32_bitwise", "f64_bitwise"]:
            return True

        if aot_flag and case_name in [
            "call_indirect",
            "call",
            "fac",
            "skip-stack-guard-page",
        ]:
            return True

    if qemu_flag:
        if case_name in [
            "f32_bitwise",
            "f64_bitwise",
            "loop",
            "f64",
            "f64_cmp",
            "conversions",
            "f32",
            "f32_cmp",
            "float_exprs",
            "float_misc",
            "select",
            "memory_grow",
        ]:
            return True

    return False


def preflight_check(aot_flag):
    if not pathlib.Path(SPEC_TEST_DIR).resolve().exists():
        print(f"Can not find {SPEC_TEST_DIR}")
        return False

    if not pathlib.Path(WAST2WASM_CMD).resolve().exists():
        print(f"Can not find {WAST2WASM_CMD}")
        return False

    if aot_flag and not pathlib.Path(WAMRC_CMD).resolve().exists():
        print(f"Can not find {WAMRC_CMD}")
        return False

    return True


def test_case(
    case_path,
    target,
    aot_flag=False,
    sgx_flag=False,
    multi_module_flag=False,
    multi_thread_flag=False,
    simd_flag=False,
    xip_flag=False,
    clean_up_flag=True,
    verbose_flag=True,
    gc_flag=False,
    qemu_flag=False,
<<<<<<< HEAD
    qemu_firmware='',
    log='',
    no_pty=False
):
    case_path = pathlib.Path(case_path).resolve()
    case_name = case_path.stem

    if ignore_the_case(
        case_name,
        target,
        aot_flag,
        sgx_flag,
        multi_module_flag,
        multi_thread_flag,
        simd_flag,
        gc_flag,
        xip_flag,
        qemu_flag
    ):
        return True

    CMD = [sys.executable, "runtest.py"]
=======
    qemu_firmware="",
    log="",
):
    CMD = ["python3", "runtest.py"]
>>>>>>> 059fbfc2
    CMD.append("--wast2wasm")
    CMD.append(WAST2WASM_CMD if not gc_flag else SPEC_INTERPRETER_CMD)
    CMD.append("--interpreter")
    if sgx_flag:
        CMD.append(IWASM_SGX_CMD)
    elif qemu_flag:
        CMD.append(IWASM_QEMU_CMD)
    else:
        CMD.append(IWASM_CMD)
    if no_pty:
        CMD.append("--no-pty")
    CMD.append("--aot-compiler")
    CMD.append(WAMRC_CMD)

    if aot_flag:
        CMD.append("--aot")

    CMD.append("--target")
    CMD.append(target)

    if multi_module_flag:
        CMD.append("--multi-module")

    if multi_thread_flag:
        CMD.append("--multi-thread")

    if sgx_flag:
        CMD.append("--sgx")

    if simd_flag:
        CMD.append("--simd")

    if xip_flag:
        CMD.append("--xip")

    if qemu_flag:
        CMD.append("--qemu")
        CMD.append("--qemu-firmware")
        CMD.append(qemu_firmware)

    if not clean_up_flag:
        CMD.append("--no_cleanup")

    if gc_flag:
        CMD.append("--gc")

    if log != "":
        CMD.append("--log-dir")
        CMD.append(log)

    case_path = pathlib.Path(case_path).resolve()
    case_name = case_path.stem

    CMD.append(str(case_path))
    # print(f"============> use {' '.join(CMD)}")
    print(f"============> run {case_name} ", end="")
    with subprocess.Popen(
        CMD,
        bufsize=1,
        stdout=subprocess.PIPE,
        stderr=subprocess.PIPE,
        universal_newlines=True,
    ) as p:
        try:
            case_last_words = []
            while not p.poll():
                output = p.stdout.readline()

                if not output:
                    break

                if verbose_flag:
                    print(output, end="")
                else:
                    if len(case_last_words) == 16:
                        case_last_words.pop(0)
                    case_last_words.append(output)

            p.wait(60)

            if p.returncode:
                print(f"failed with a non-zero return code {p.returncode}")
                if not verbose_flag:
                    print(
                        f"\n==================== LAST LOG of {case_name} ====================\n"
                    )
                    print("".join(case_last_words))
                    print("\n==================== LAST LOG END ====================\n")
                raise Exception(case_name)
            else:
                print("successful")
                return True
        except subprocess.CalledProcessError:
            print("failed with CalledProcessError")
            raise Exception(case_name)
        except subprocess.TimeoutExpired:
            print("failed with TimeoutExpired")
            raise Exception(case_name)


def test_suite(
    target,
    aot_flag=False,
    sgx_flag=False,
    multi_module_flag=False,
    multi_thread_flag=False,
    simd_flag=False,
    xip_flag=False,
    clean_up_flag=True,
    verbose_flag=True,
    gc_flag=False,
    parl_flag=False,
    qemu_flag=False,
<<<<<<< HEAD
    qemu_firmware='',
    log='',
    no_pty=False
=======
    qemu_firmware="",
    log="",
>>>>>>> 059fbfc2
):
    suite_path = pathlib.Path(SPEC_TEST_DIR).resolve()
    if not suite_path.exists():
        print(f"can not find spec test cases at {suite_path}")
        return False

    case_list = sorted(suite_path.glob("*.wast"))
    if simd_flag:
        simd_case_list = sorted(suite_path.glob("simd/*.wast"))
        case_list.extend(simd_case_list)

    if gc_flag:
        gc_case_list = sorted(suite_path.glob("gc/*.wast"))
        case_list.extend(gc_case_list)

    # ignore based on command line options
    filtered_case_list = []
    for case_path in case_list:
        case_name = case_path.stem
        if not ignore_the_case(
            case_name,
            target,
            aot_flag,
            sgx_flag,
            multi_module_flag,
            multi_thread_flag,
            simd_flag,
            gc_flag,
            xip_flag,
            qemu_flag,
        ):
            filtered_case_list.append(case_path)
    print(f"---> {len(case_list)} --filter--> {len(filtered_case_list)}")
    case_list = filtered_case_list

    case_count = len(case_list)
    failed_case = 0
    successful_case = 0

    if parl_flag:
        print(f"----- Run the whole spec test suite on {mp.cpu_count()} cores -----")
        with mp.Pool() as pool:
            results = {}
            for case_path in case_list:
                results[case_path.stem] = pool.apply_async(
                    test_case,
                    [
                        str(case_path),
                        target,
                        aot_flag,
                        sgx_flag,
                        multi_module_flag,
                        multi_thread_flag,
                        simd_flag,
                        xip_flag,
                        clean_up_flag,
                        verbose_flag,
                        gc_flag,
                        qemu_flag,
                        qemu_firmware,
                        log,
                        no_pty,
                    ],
                )

            for case_name, result in results.items():
                try:
                    if qemu_flag:
                        # 60 min / case, testing on QEMU may be very slow
                        result.wait(7200)
                    else:
                        # 5 min / case
                        result.wait(300)
                    if not result.successful():
                        failed_case += 1
                    else:
                        successful_case += 1
                except mp.TimeoutError:
                    print(f"{case_name} meets TimeoutError")
                    failed_case += 1
    else:
        print(f"----- Run the whole spec test suite -----")
        for case_path in case_list:
            try:
                test_case(
                    str(case_path),
                    target,
                    aot_flag,
                    sgx_flag,
                    multi_module_flag,
                    multi_thread_flag,
                    simd_flag,
                    xip_flag,
                    clean_up_flag,
                    verbose_flag,
                    gc_flag,
                    qemu_flag,
                    qemu_firmware,
                    log,
                    no_pty,
                )
                successful_case += 1
            except Exception as e:
                failed_case += 1
                raise e

    print(
        f"IN ALL {case_count} cases: {successful_case} PASS, {failed_case} FAIL, {case_count - successful_case - failed_case} SKIP"
    )

    return 0 == failed_case


def main():
    parser = argparse.ArgumentParser(description="run the whole spec test suite")

    parser.add_argument(
        "-M",
        action="store_true",
        default=False,
        dest="multi_module_flag",
        help="Running with the Multi-Module feature",
    )
    parser.add_argument(
        "-m",
        action=TargetAction,
        choices=list(TargetAction.TARGET_MAP.keys()),
        type=str,
        dest="target",
        default="X86_64",
        help="Specify Target ",
    )
    parser.add_argument(
        "-p",
        action="store_true",
        default=False,
        dest="multi_thread_flag",
        help="Running with the Multi-Thread feature",
    )
    parser.add_argument(
        "-S",
        action="store_true",
        default=False,
        dest="simd_flag",
        help="Running with the SIMD feature",
    )
    parser.add_argument(
        "-X",
        action="store_true",
        default=False,
        dest="xip_flag",
        help="Running with the XIP feature",
    )
    parser.add_argument(
        "-t",
        action="store_true",
        default=False,
        dest="aot_flag",
        help="Running with AOT mode",
    )
    parser.add_argument(
        "-x",
        action="store_true",
        default=False,
        dest="sgx_flag",
        help="Running with SGX environment",
    )
    parser.add_argument(
        "--no_clean_up",
        action="store_false",
        default=True,
        dest="clean_up_flag",
        help="Does not remove tmpfiles. But it will be enabled while running parallelly",
    )
    parser.add_argument(
        "--parl",
        action="store_true",
        default=False,
        dest="parl_flag",
        help="To run whole test suite parallelly",
    )
    parser.add_argument(
        "--qemu",
        action="store_true",
        default=False,
        dest="qemu_flag",
        help="To run whole test suite in qemu",
    )
    parser.add_argument(
        "--qemu-firmware",
        default="",
        dest="qemu_firmware",
        help="Firmware required by qemu",
    )
    parser.add_argument(
        "--log",
        default="",
        dest="log",
        help="Log directory",
    )
    parser.add_argument(
        "--quiet",
        action="store_false",
        default=True,
        dest="verbose_flag",
        help="Close real time output while running cases, only show last words of failed ones",
    )
    parser.add_argument(
        "--gc",
        action="store_true",
        default=False,
        dest="gc_flag",
        help="Running with GC feature",
    )
    parser.add_argument(
        "cases",
        metavar="path_to__case",
        type=str,
        nargs="*",
        help=f"Specify all wanted cases. If not the script will go through all cases under {SPEC_TEST_DIR}",
    )
    parser.add_argument('--no-pty', action='store_true',
        help="Use direct pipes instead of pseudo-tty")

    options = parser.parse_args()

    if not preflight_check(options.aot_flag):
        return False

    if not options.cases:
        if options.parl_flag:
            # several cases might share the same workspace/tempfile at the same time
            # so, disable it while running parallelly
            options.clean_up_flag = False
            options.verbose_flag = False

        start = time.time_ns()
        ret = test_suite(
            options.target,
            options.aot_flag,
            options.sgx_flag,
            options.multi_module_flag,
            options.multi_thread_flag,
            options.simd_flag,
            options.xip_flag,
            options.clean_up_flag,
            options.verbose_flag,
            options.gc_flag,
            options.parl_flag,
            options.qemu_flag,
            options.qemu_firmware,
            options.log,
            options.no_pty
        )
        end = time.time_ns()
        print(
            f"It takes {((end - start) / 1000000):,} ms to run test_suite {'parallelly' if options.parl_flag else ''}"
        )
    else:
        try:
            for case in options.cases:
                test_case(
                    case,
                    options.target,
                    options.aot_flag,
                    options.sgx_flag,
                    options.multi_module_flag,
                    options.multi_thread_flag,
                    options.simd_flag,
                    options.xip_flag,
                    options.clean_up_flag,
                    options.verbose_flag,
                    options.gc_flag,
                    options.qemu_flag,
                    options.qemu_firmware,
                    options.log,
<<<<<<< HEAD
                    options.no_pty
=======
>>>>>>> 059fbfc2
                )
            else:
                ret = True
        except Exception:
            ret = False

    return ret


if __name__ == "__main__":
    sys.exit(0 if main() else 1)<|MERGE_RESOLUTION|>--- conflicted
+++ resolved
@@ -158,35 +158,11 @@
     verbose_flag=True,
     gc_flag=False,
     qemu_flag=False,
-<<<<<<< HEAD
-    qemu_firmware='',
-    log='',
+    qemu_firmware="",
+    log="",
     no_pty=False
 ):
-    case_path = pathlib.Path(case_path).resolve()
-    case_name = case_path.stem
-
-    if ignore_the_case(
-        case_name,
-        target,
-        aot_flag,
-        sgx_flag,
-        multi_module_flag,
-        multi_thread_flag,
-        simd_flag,
-        gc_flag,
-        xip_flag,
-        qemu_flag
-    ):
-        return True
-
     CMD = [sys.executable, "runtest.py"]
-=======
-    qemu_firmware="",
-    log="",
-):
-    CMD = ["python3", "runtest.py"]
->>>>>>> 059fbfc2
     CMD.append("--wast2wasm")
     CMD.append(WAST2WASM_CMD if not gc_flag else SPEC_INTERPRETER_CMD)
     CMD.append("--interpreter")
@@ -300,14 +276,9 @@
     gc_flag=False,
     parl_flag=False,
     qemu_flag=False,
-<<<<<<< HEAD
-    qemu_firmware='',
-    log='',
-    no_pty=False
-=======
     qemu_firmware="",
     log="",
->>>>>>> 059fbfc2
+    no_pty=False,
 ):
     suite_path = pathlib.Path(SPEC_TEST_DIR).resolve()
     if not suite_path.exists():
@@ -584,10 +555,7 @@
                     options.qemu_flag,
                     options.qemu_firmware,
                     options.log,
-<<<<<<< HEAD
-                    options.no_pty
-=======
->>>>>>> 059fbfc2
+                    options.no_pty,
                 )
             else:
                 ret = True
