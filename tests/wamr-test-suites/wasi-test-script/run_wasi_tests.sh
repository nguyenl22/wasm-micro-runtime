#!/bin/bash

#
# Copyright (C) 2023 Amazon.com, Inc. or its affiliates. All Rights Reserved.
# SPDX-License-Identifier: Apache-2.0 WITH LLVM-exception
#

readonly MODE=$1
readonly TARGET=$2

readonly WORK_DIR=$PWD

if [[ "$OSTYPE" == "msys" || "$OSTYPE" == "cygwin" ]]; then
    readonly PLATFORM=windows
    readonly PYTHON_EXE=python
    # see https://github.com/pypa/virtualenv/commit/993ba1316a83b760370f5a3872b3f5ef4dd904c1
    readonly VENV_BIN_DIR=Scripts
    readonly IWASM_EXE=$(cygpath -m "${WORK_DIR}/../../../../product-mini/platforms/${PLATFORM}/build/RelWithDebInfo/iwasm.exe")
else
    readonly PLATFORM=$(uname -s | tr A-Z a-z)
    readonly VENV_BIN_DIR=bin
    readonly PYTHON_EXE=python3
    readonly IWASM_EXE="${WORK_DIR}/../../../../product-mini/platforms/${PLATFORM}/build/iwasm"
fi

readonly WAMR_DIR="${WORK_DIR}/../../../.."
readonly IWASM_CMD="${IWASM_EXE} \
    --allow-resolve=google-public-dns-a.google.com \
    --addr-pool=::1/128,127.0.0.1/32"

readonly IWASM_CMD_STRESS="${IWASM_CMD} --max-threads=8"
readonly WAMRC_CMD="${WORK_DIR}/../../../../wamr-compiler/build/wamrc"
readonly C_TESTS="tests/c/testsuite/"
readonly ASSEMBLYSCRIPT_TESTS="tests/assemblyscript/testsuite/"
readonly THREAD_PROPOSAL_TESTS="tests/proposals/wasi-threads/"
readonly THREAD_INTERNAL_TESTS="${WAMR_DIR}/core/iwasm/libraries/lib-wasi-threads/test/"
readonly LIB_SOCKET_TESTS="${WAMR_DIR}/core/iwasm/libraries/lib-socket/test/"
readonly STRESS_TESTS=("spawn_stress_test.wasm" "stress_test_threads_creation.wasm")

run_aot_tests () {
    local tests=("$@")
    local iwasm="${IWASM_CMD}"
    for test_wasm in ${tests[@]}; do
        local extra_stress_flags=""
        for stress_test in "${STRESS_TESTS[@]}"; do
            if [ "$test_wasm" == "$stress_test" ]; then
                iwasm="${IWASM_CMD_STRESS}"
            fi  
        done

        test_aot="${test_wasm%.wasm}.aot"
        test_json="${test_wasm%.wasm}.json"
 
        if [ -f ${test_wasm} ]; then
            expected=$(jq .exit_code ${test_json})
        fi

        echo "Compiling $test_wasm to $test_aot"
        ${WAMRC_CMD} --enable-multi-thread ${target_option} \
            -o ${test_aot} ${test_wasm}

        echo "Running $test_aot"
        expected=0
        if [ -f ${test_json} ]; then
            expected=$(jq .exit_code ${test_json})
        fi

        ${IWASM_CMD} $extra_stress_flags $test_aot
        ret=${PIPESTATUS[0]}

        echo "expected=$expected, actual=$ret"
        if [[ $expected != "" ]] && [[ $expected != $ret ]];then
            exit_code=1
        fi
    done
}

if [[ $MODE != "aot" ]];then
    $PYTHON_EXE -m venv wasi-env && source wasi-env/${VENV_BIN_DIR}/activate
    $PYTHON_EXE -m pip install -r test-runner/requirements.txt

<<<<<<< HEAD
    # Stress test requires max-threads=8 so it's run separately
    if [[ -e "${THREAD_INTERNAL_TESTS}spawn_stress_test.wasm" ]]; then
        ${IWASM_CMD_STRESS} ${THREAD_INTERNAL_TESTS}spawn_stress_test.wasm
        ret=${PIPESTATUS[0]}
        if [ "${ret}" -ne 0 ]; then
            echo "Stress test spawn_stress_test FAILED with code " ${ret}
            exit_code=${ret}
=======
    # Stress tests require max-threads=8 so they're executed separately
    for stress_test in "${STRESS_TESTS[@]}"; do
        if [[ -e "${THREAD_INTERNAL_TESTS}${stress_test}" ]]; then
            echo "${stress_test}" is a stress test
            ${IWASM_CMD_STRESS} ${THREAD_INTERNAL_TESTS}${stress_test}
            ret=${PIPESTATUS[0]}
            if [ "${ret}" -ne 0 ]; then
                echo "Stress test ${stress_test} FAILED with code " ${ret}
                exit_code=${ret}
            fi
>>>>>>> fa2f29fd
        fi
    done

    TEST_RUNTIME_EXE="${IWASM_CMD}" $PYTHON_EXE test-runner/wasi_test_runner.py \
            -r adapters/wasm-micro-runtime.py \
            -t \
                ${C_TESTS} \
                ${ASSEMBLYSCRIPT_TESTS} \
                ${THREAD_PROPOSAL_TESTS} \
                ${THREAD_INTERNAL_TESTS} \
                ${LIB_SOCKET_TESTS} \
            --exclude-filter "${THREAD_INTERNAL_TESTS}skip.json"

    ret=${PIPESTATUS[0]}
    if [ "${ret}" -ne 0 ]; then
        exit_code=${ret}
    fi
    deactivate
else
    target_option=""
    if [[ $TARGET == "X86_32" ]];then
        target_option="--target=i386"
    fi

    exit_code=0
    for testsuite in ${THREAD_PROPOSAL_TESTS} ${THREAD_INTERNAL_TESTS}; do
        tests=$(ls ${testsuite}*.wasm)
        tests_array=($tests)
        run_aot_tests "${tests_array[@]}"
    done
fi

exit ${exit_code}<|MERGE_RESOLUTION|>--- conflicted
+++ resolved
@@ -45,12 +45,12 @@
         for stress_test in "${STRESS_TESTS[@]}"; do
             if [ "$test_wasm" == "$stress_test" ]; then
                 iwasm="${IWASM_CMD_STRESS}"
-            fi  
+            fi
         done
 
         test_aot="${test_wasm%.wasm}.aot"
         test_json="${test_wasm%.wasm}.json"
- 
+
         if [ -f ${test_wasm} ]; then
             expected=$(jq .exit_code ${test_json})
         fi
@@ -79,15 +79,6 @@
     $PYTHON_EXE -m venv wasi-env && source wasi-env/${VENV_BIN_DIR}/activate
     $PYTHON_EXE -m pip install -r test-runner/requirements.txt
 
-<<<<<<< HEAD
-    # Stress test requires max-threads=8 so it's run separately
-    if [[ -e "${THREAD_INTERNAL_TESTS}spawn_stress_test.wasm" ]]; then
-        ${IWASM_CMD_STRESS} ${THREAD_INTERNAL_TESTS}spawn_stress_test.wasm
-        ret=${PIPESTATUS[0]}
-        if [ "${ret}" -ne 0 ]; then
-            echo "Stress test spawn_stress_test FAILED with code " ${ret}
-            exit_code=${ret}
-=======
     # Stress tests require max-threads=8 so they're executed separately
     for stress_test in "${STRESS_TESTS[@]}"; do
         if [[ -e "${THREAD_INTERNAL_TESTS}${stress_test}" ]]; then
@@ -98,7 +89,6 @@
                 echo "Stress test ${stress_test} FAILED with code " ${ret}
                 exit_code=${ret}
             fi
->>>>>>> fa2f29fd
         fi
     done
 
