#!/usr/bin/env bash

#
# Copyright (C) 2019 Intel Corporation.  All rights reserved.
# SPDX-License-Identifier: Apache-2.0 WITH LLVM-exception
#

function DEBUG() {
  [[ -n $(env | grep "\<DEBUG\>") ]] && $@
}
DEBUG set -xv pipefail

function help()
{
    echo "test_wamr.sh [options]"
    echo "-c clean previous test results, not start test"
    echo "-s {suite_name} test only one suite (spec|wasi_certification|wamr_compiler)"
    echo "-m set compile target of iwasm(x86_64|x86_32|armv7_vfp|thumbv7_vfp|riscv64_lp64d|riscv64_lp64|aarch64)"
    echo "-t set compile type of iwasm(classic-interp|fast-interp|jit|aot|fast-jit|multi-tier-jit)"
    echo "-M enable multi module feature"
    echo "-p enable multi thread feature"
    echo "-S enable SIMD feature"
    echo "-G enable GC feature"
    echo "-X enable XIP feature"
    echo "-x test SGX"
    echo "-w enable WASI threads"
    echo "-b use the wabt binary release package instead of compiling from the source code"
    echo "-g build iwasm with debug version"
    echo "-v enable GC heap verification"
    echo "-P run the spec test parallelly"
    echo "-Q enable qemu"
    echo "-F set the firmware path used by qemu"
    echo "-C enable code coverage collect"
    echo "-j set the platform to test"
}

OPT_PARSED=""
WABT_BINARY_RELEASE="NO"
#default type
TYPE=("classic-interp" "fast-interp" "jit" "aot" "fast-jit" "multi-tier-jit")
#default target
TARGET="X86_64"
ENABLE_WASI_THREADS=0
ENABLE_MULTI_MODULE=0
ENABLE_MULTI_THREAD=0
COLLECT_CODE_COVERAGE=0
ENABLE_SIMD=0
ENABLE_GC=0
ENABLE_XIP=0
ENABLE_DEBUG_VERSION=0
ENABLE_GC_HEAP_VERIFY=0
#unit test case arrary
TEST_CASE_ARR=()
SGX_OPT=""
if [[ "$OSTYPE" == "msys" || "$OSTYPE" == "cygwin" ]]; then
    PLATFORM=windows
    PYTHON_EXE=python
else
    PLATFORM=$(uname -s | tr A-Z a-z)
    PYTHON_EXE=python3
fi
PARALLELISM=0
ENABLE_QEMU=0
QEMU_FIRMWARE=""
# prod/testsuite-all branch
WASI_TESTSUITE_COMMIT="ee807fc551978490bf1c277059aabfa1e589a6c2"

while getopts ":s:cabgvt:m:MCpSXxwPGQF:j:" opt
do
    OPT_PARSED="TRUE"
    case $opt in
        s)
        TEST_CASE_ARR+=($OPTARG)
        # get next suite if there are multiple vaule in -s
        eval "nxarg=\${$((OPTIND))}"
        # just get test cases, loop until the next symbol '-'
        # IN  ====>  -s spec wasi unit -t fast-classic
        # GET ====>  spec wasi unit
        while [[ "${nxarg}" != -* && ${nxarg} ]];
        do
            TEST_CASE_ARR+=(${nxarg})
            OPTIND=$((OPTIND+1))
            eval "nxarg=\${$((OPTIND))}"
        done
        echo "test following cases: ${TEST_CASE_ARR[@]}"
        ;;
        c)
        read -t 5 -p "Are you sure to delete all reports. y/n    " cmd
        if [[ $cmd == "y" && $(ls -A workspace/report) ]];then
            rm -fr workspace/report/*
            rm -fr /tmp/*.wasm /tmp/*.wast /tmp/*.aot
            echo "cleaned all reports and temp files"
        fi
        exit 0;;
        a)
        TEST_ALL_AOT_RUNTIME="all"
        echo "test all runtimes in sightglass_aot"
        ;;
        b)
        WABT_BINARY_RELEASE="YES"
        echo "use a WABT binary release instead of compiling from source code"
        ;;
        t)
        echo "set compile type of wamr " ${OPTARG}
        if [[ ${OPTARG} != "classic-interp" && ${OPTARG} != "fast-interp" \
            && ${OPTARG} != "jit" && ${OPTARG} != "aot"
            && ${OPTARG} != "fast-jit" && ${OPTARG} != "multi-tier-jit" ]]; then
            echo "*----- please varify a type of compile when using -t! -----*"
            help
            exit 1
        fi

        TYPE=(${OPTARG})
        ;;
        m)
        echo "set compile target of wamr" ${OPTARG}
        TARGET=${OPTARG^^} # set target to uppercase if input x86_32 or x86_64 --> X86_32 and X86_64
        ;;
        w)
        echo "enable WASI threads"
        ENABLE_WASI_THREADS=1
        ;;
        M)
        echo "enable multi module feature"
        ENABLE_MULTI_MODULE=1
        ;;
        C)
        echo "enable code coverage"
        COLLECT_CODE_COVERAGE=1
        ;;
        p)
        echo "enable multi thread feature"
        ENABLE_MULTI_THREAD=1
        ;;
        S)
        echo "enable SIMD feature"
        ENABLE_SIMD=1
        ;;
        X)
        echo "enable XIP feature"
        ENABLE_XIP=1
        ;;
        x)
        echo "test SGX"
        SGX_OPT="--sgx"
        ;;
        g)
        echo "enable build iwasm with debug version"
        ENABLE_DEBUG_VERSION=1
        ;;
        v)
        echo "enable GC heap verification"
        ENABLE_GC_HEAP_VERIFY=1
        ;;
        G)
        echo "enable GC feature"
        ENABLE_GC=1
        ;;
        P)
        PARALLELISM=1
        ;;
        Q)
        echo "enable QEMU"
        ENABLE_QEMU=1
        ;;
        F)
        echo "QEMU firmware" ${OPTARG}
        QEMU_FIRMWARE=${OPTARG}
        ;;
        j)
        echo "test platform " ${OPTARG}
        PLATFORM=${OPTARG}
        ;;
        ?)
        help
        exit 1;;
    esac
done

# Parameters are not allowed, use options instead
if [ -z "$OPT_PARSED" ];
then
    if [ ! -z "$1" ];
    then
        help
        exit 1
    fi
fi

mkdir -p workspace
cd workspace

readonly WORK_DIR=$PWD

readonly DATE=$(date +%Y-%m-%d_%H:%M:%S)
readonly REPORT_DIR=${WORK_DIR}/report/${DATE}
mkdir -p ${REPORT_DIR}

readonly WAMR_DIR=${WORK_DIR}/../../..

if [[ ${SGX_OPT} == "--sgx" ]];then
    readonly IWASM_LINUX_ROOT_DIR="${WAMR_DIR}/product-mini/platforms/linux-sgx"
    readonly IWASM_CMD="${WAMR_DIR}/product-mini/platforms/linux-sgx/enclave-sample/iwasm"
else
    readonly IWASM_LINUX_ROOT_DIR="${WAMR_DIR}/product-mini/platforms/${PLATFORM}"
    readonly IWASM_CMD="${WAMR_DIR}/product-mini/platforms/${PLATFORM}/build/iwasm"
fi

readonly WAMRC_CMD="${WAMR_DIR}/wamr-compiler/build/wamrc"

readonly CLASSIC_INTERP_COMPILE_FLAGS="\
    -DWAMR_BUILD_TARGET=${TARGET} \
    -DWAMR_BUILD_INTERP=1 -DWAMR_BUILD_FAST_INTERP=0 \
    -DWAMR_BUILD_JIT=0 -DWAMR_BUILD_AOT=0 \
    -DWAMR_BUILD_SPEC_TEST=1 \
    -DCOLLECT_CODE_COVERAGE=${COLLECT_CODE_COVERAGE}"

readonly FAST_INTERP_COMPILE_FLAGS="\
    -DWAMR_BUILD_TARGET=${TARGET} \
    -DWAMR_BUILD_INTERP=1 -DWAMR_BUILD_FAST_INTERP=1 \
    -DWAMR_BUILD_JIT=0 -DWAMR_BUILD_AOT=0 \
    -DWAMR_BUILD_SPEC_TEST=1 \
    -DCOLLECT_CODE_COVERAGE=${COLLECT_CODE_COVERAGE}"

# jit: report linking error if set COLLECT_CODE_COVERAGE,
#      now we don't collect code coverage of jit type
readonly ORC_EAGER_JIT_COMPILE_FLAGS="\
    -DWAMR_BUILD_TARGET=${TARGET} \
    -DWAMR_BUILD_INTERP=0 -DWAMR_BUILD_FAST_INTERP=0 \
    -DWAMR_BUILD_JIT=1 -DWAMR_BUILD_AOT=1 \
    -DWAMR_BUILD_LAZY_JIT=0 \
    -DWAMR_BUILD_SPEC_TEST=1 \
    -DCOLLECT_CODE_COVERAGE=${COLLECT_CODE_COVERAGE}"

readonly ORC_LAZY_JIT_COMPILE_FLAGS="\
    -DWAMR_BUILD_TARGET=${TARGET} \
    -DWAMR_BUILD_INTERP=0 -DWAMR_BUILD_FAST_INTERP=0 \
    -DWAMR_BUILD_JIT=1 -DWAMR_BUILD_AOT=1 \
    -DWAMR_BUILD_LAZY_JIT=1 \
    -DWAMR_BUILD_SPEC_TEST=1 \
    -DCOLLECT_CODE_COVERAGE=${COLLECT_CODE_COVERAGE}"

readonly AOT_COMPILE_FLAGS="\
    -DWAMR_BUILD_TARGET=${TARGET} \
    -DWAMR_BUILD_INTERP=0 -DWAMR_BUILD_FAST_INTERP=0 \
    -DWAMR_BUILD_JIT=0 -DWAMR_BUILD_AOT=1 \
    -DWAMR_BUILD_SPEC_TEST=1 \
    -DCOLLECT_CODE_COVERAGE=${COLLECT_CODE_COVERAGE}"

readonly FAST_JIT_COMPILE_FLAGS="\
    -DWAMR_BUILD_TARGET=${TARGET} \
    -DWAMR_BUILD_INTERP=1 -DWAMR_BUILD_FAST_INTERP=0 \
    -DWAMR_BUILD_JIT=0 -DWAMR_BUILD_AOT=0 \
    -DWAMR_BUILD_FAST_JIT=1 \
    -DWAMR_BUILD_SPEC_TEST=1 \
    -DCOLLECT_CODE_COVERAGE=${COLLECT_CODE_COVERAGE}"

readonly MULTI_TIER_JIT_COMPILE_FLAGS="\
    -DWAMR_BUILD_TARGET=${TARGET} \
    -DWAMR_BUILD_INTERP=1 -DWAMR_BUILD_FAST_INTERP=0 \
    -DWAMR_BUILD_FAST_JIT=1 -DWAMR_BUILD_JIT=1 \
    -DWAMR_BUILD_SPEC_TEST=1 \
    -DCOLLECT_CODE_COVERAGE=${COLLECT_CODE_COVERAGE}"

readonly COMPILE_FLAGS=(
        "${CLASSIC_INTERP_COMPILE_FLAGS}"
        "${FAST_INTERP_COMPILE_FLAGS}"
        "${ORC_EAGER_JIT_COMPILE_FLAGS}"
        "${ORC_LAZY_JIT_COMPILE_FLAGS}"
        "${AOT_COMPILE_FLAGS}"
        "${FAST_JIT_COMPILE_FLAGS}"
        "${MULTI_TIER_JIT_COMPILE_FLAGS}"
    )

function unit_test()
{
    echo "Now start unit tests"

    cd ${WORK_DIR}
    rm -fr unittest-build && mkdir unittest-build
    cd unittest-build

    echo "Build unit test"
    touch ${REPORT_DIR}/unit_test_report.txt
    cmake ${WORK_DIR}/../../unit -DCOLLECT_CODE_COVERAGE=${COLLECT_CODE_COVERAGE}
    make -j
    make test | tee -a ${REPORT_DIR}/unit_test_report.txt

    echo "Finish unit tests"
}

function sightglass_test()
{
    echo "Now start sightglass benchmark tests"

    cd ${WORK_DIR}/../sightglass/benchmarks

    # build iwasm first
    if [[ $1 == "classic-interp" || $1 == "fast-interp" ]];then
        ./test_interp.sh ${SGX_OPT}
        cp report.txt ${REPORT_DIR}/sightglass_$1_test_report.txt
    fi

    if [[ $1 == "aot" ]];then
        ./test_aot.sh ${SGX_OPT}
        cp report.txt ${REPORT_DIR}/sightglass_aot_test_report.txt
    fi

    if [[ $1 == "jit" ]];then
        [[ $TEST_ALL_AOT_RUNTIME ]] && ./test_aot.sh ${TEST_ALL_AOT_RUNTIME} ${SGX_OPT} \
                                    || ./test_aot.sh jit ${SGX_OPT}
        cp report.txt ${REPORT_DIR}/sightglass_jit_test_report.txt
    fi

    echo "Finish sightglass benchmark tests"
}

function setup_wabt()
{
    if [ ${WABT_BINARY_RELEASE} == "YES" ]; then
        echo "download a binary release and install"
        local WAT2WASM=${WORK_DIR}/wabt/out/gcc/Release/wat2wasm
        if [ ! -f ${WAT2WASM} ]; then
            case ${PLATFORM} in
                cosmopolitan)
                    ;&
                linux)
                    WABT_PLATFORM=ubuntu
                    ;;
                darwin)
                    WABT_PLATFORM=macos
                    ;;
                *)
                    echo "wabt platform for ${PLATFORM} in unknown"
                    exit 1
                    ;;
            esac
            if [ ! -f /tmp/wabt-1.0.31-${WABT_PLATFORM}.tar.gz ]; then
                wget \
                    https://github.com/WebAssembly/wabt/releases/download/1.0.31/wabt-1.0.31-${WABT_PLATFORM}.tar.gz \
                    -P /tmp
            fi

            cd /tmp \
            && tar zxf wabt-1.0.31-${WABT_PLATFORM}.tar.gz \
            && mkdir -p ${WORK_DIR}/wabt/out/gcc/Release/ \
            && install wabt-1.0.31/bin/wa* ${WORK_DIR}/wabt/out/gcc/Release/ \
            && cd -
        fi
    else
        echo "download source code and compile and install"
        if [ ! -d "wabt" ];then
            echo "wabt not exist, clone it from github"
            git clone --recursive https://github.com/WebAssembly/wabt
        fi
        echo "upate wabt"
        cd wabt
        git pull
        git reset --hard origin/main
        cd ..
        make -C wabt gcc-release -j 4
    fi
}

# TODO: with iwasm only
function spec_test()
{
    echo "Now start spec tests"
    touch ${REPORT_DIR}/spec_test_report.txt

    cd ${WORK_DIR}
    if [ ! -d "spec" ];then
        echo "spec not exist, clone it from github"
        git clone -b master --single-branch https://github.com/WebAssembly/spec
    fi

    pushd spec

    # restore and clean everything
    git reset --hard HEAD

    # update basic test cases
    echo "update spec test cases"
    git fetch origin main
    # restore from XX_ignore_cases.patch
    # resotre branch
    git checkout -B main
    # [spec] Update note on module initialization trapping (#1493)
    git reset --hard 044d0d2e77bdcbe891f7e0b9dd2ac01d56435f0b
    git apply ../../spec-test-script/ignore_cases.patch
    if [[ ${ENABLE_SIMD} == 1 ]]; then
        git apply ../../spec-test-script/simd_ignore_cases.patch
    fi
    if [[ ${ENABLE_MULTI_MODULE} == 1 && $1 == 'aot'  ]]; then
        git apply ../../spec-test-script/muti_module_aot_ignore_cases.patch
    fi

    # udpate thread cases
    if [ ${ENABLE_MULTI_THREAD} == 1 ]; then
        echo "checkout spec for threads proposal"
        if [[ -z $(git remote -v | grep "\<threads\>") ]]; then
            git remote add threads https://github.com/WebAssembly/threads
        fi

        # fetch spec for threads proposal
        git fetch threads
        # Fix error in Web embedding desc for atomic.notify (#185)
        git reset --hard 85b562cd6805947876ec5e8b975ab0127c55a0a2
        git checkout threads/main

        git apply ../../spec-test-script/thread_proposal_ignore_cases.patch
        git apply ../../spec-test-script/thread_proposal_fix_atomic_case.patch
    fi

    # update GC cases
    if [[ ${ENABLE_GC} == 1 ]]; then
        echo "checkout spec for GC proposal"

        popd
        rm -fr spec
        # check spec test cases for GC
        git clone -b main --single-branch https://github.com/WebAssembly/gc.git spec
        pushd spec

        git restore . && git clean -ffd .
        # Sync constant expression descriptions
        git reset --hard 62beb94ddd41987517781732f17f213d8b866dcc
        git apply ../../spec-test-script/gc_ignore_cases.patch

        echo "compile the reference intepreter"
        pushd interpreter
        make opt
        popd
    fi

    popd
    echo $(pwd)

<<<<<<< HEAD
    if [ ${WABT_BINARY_RELEASE} == "YES" ]; then
        echo "download a binary release and install"
        local WAT2WASM=${WORK_DIR}/wabt/out/gcc/Release/wat2wasm
        if [ ! -f ${WAT2WASM} ]; then
            case ${PLATFORM} in
                linux)
                    WABT_PLATFORM=ubuntu
                    ;;
                darwin)
                    WABT_PLATFORM=macos
                    ;;
                windows)
                    WABT_PLATFORM=windows
                    ;;
                *)
                    echo "wabt platform for ${PLATFORM} in unknown"
                    exit 1
                    ;;
            esac
            if [ ! -f /tmp/wabt-1.0.31-${WABT_PLATFORM}.tar.gz ]; then
                curl -L \
                    https://github.com/WebAssembly/wabt/releases/download/1.0.31/wabt-1.0.31-${WABT_PLATFORM}.tar.gz \
                    -o /tmp/wabt-1.0.31-${WABT_PLATFORM}.tar.gz
            fi

            cd /tmp \
            && tar zxf wabt-1.0.31-${WABT_PLATFORM}.tar.gz \
            && mkdir -p ${WORK_DIR}/wabt/out/gcc/Release/ \
            && install wabt-1.0.31/bin/wa* ${WORK_DIR}/wabt/out/gcc/Release/ \
            && cd -
        fi
    else
        echo "download source code and compile and install"
        if [ ! -d "wabt" ];then
            echo "wabt not exist, clone it from github"
            git clone --recursive https://github.com/WebAssembly/wabt
        fi
        echo "upate wabt"
        cd wabt
        git pull
        git reset --hard origin/main
        cd ..
        make -C wabt gcc-release -j 4
    fi
=======
    setup_wabt
>>>>>>> 059fbfc2

    ln -sf ${WORK_DIR}/../spec-test-script/all.py .
    ln -sf ${WORK_DIR}/../spec-test-script/runtest.py .

    local ARGS_FOR_SPEC_TEST=""

    # multi-module only enable in interp mode
    if [[ 1 == ${ENABLE_MULTI_MODULE} ]]; then
        if [[ $1 == 'classic-interp' || $1 == 'fast-interp' || $1 == 'aot' ]]; then
            ARGS_FOR_SPEC_TEST+="-M "
        fi
    fi

    # sgx only enable in interp mode and aot mode
    if [[ ${SGX_OPT} == "--sgx" ]];then
        if [[ $1 == 'classic-interp' || $1 == 'fast-interp' || $1 == 'aot' || $1 == 'fast-jit' ]]; then
          ARGS_FOR_SPEC_TEST+="-x "
        fi
    fi

    # simd only enable in jit mode and aot mode
    if [[ ${ENABLE_SIMD} == 1 ]]; then
        if [[ $1 == 'jit' || $1 == 'aot' ]]; then
          ARGS_FOR_SPEC_TEST+="-S "
        fi
    fi

    if [[ ${ENABLE_MULTI_THREAD} == 1 ]]; then
        ARGS_FOR_SPEC_TEST+="-p "
    fi

    if [[ ${ENABLE_XIP} == 1 ]]; then
        ARGS_FOR_SPEC_TEST+="-X "
    fi

    # set the current running target
    ARGS_FOR_SPEC_TEST+="-m ${TARGET} "

    # require warmc only in aot mode
    if [[ $1 == 'aot' ]]; then
        ARGS_FOR_SPEC_TEST+="-t "
    fi

    if [[ ${PARALLELISM} == 1 ]]; then
        ARGS_FOR_SPEC_TEST+="--parl "
    fi

    if [[ ${ENABLE_GC} == 1 ]]; then
        ARGS_FOR_SPEC_TEST+="--gc "
    fi

    if [[ ${ENABLE_QEMU} == 1 ]]; then
        ARGS_FOR_SPEC_TEST+="--qemu "
        ARGS_FOR_SPEC_TEST+="--qemu-firmware ${QEMU_FIRMWARE} "
    fi

    if [[ ${PLATFORM} == "windows" ]]; then
        ARGS_FOR_SPEC_TEST+="--no-pty "
    fi

    # set log directory
    ARGS_FOR_SPEC_TEST+="--log ${REPORT_DIR}"

    cd ${WORK_DIR}
    echo "${PYTHON_EXE} ./all.py ${ARGS_FOR_SPEC_TEST} | tee -a ${REPORT_DIR}/spec_test_report.txt"
    ${PYTHON_EXE} ./all.py ${ARGS_FOR_SPEC_TEST} | tee -a ${REPORT_DIR}/spec_test_report.txt
    if [[ ${PIPESTATUS[0]} -ne 0 ]];then
        echo -e "\nspec tests FAILED" | tee -a ${REPORT_DIR}/spec_test_report.txt
        exit 1
    fi
    cd -

    echo -e "\nFinish spec tests" | tee -a ${REPORT_DIR}/spec_test_report.txt
}

function wasi_test()
{
    echo "Now start wasi tests"
    touch ${REPORT_DIR}/wasi_test_report.txt

    cd ${WORK_DIR}/../../wasi
    [[ $1 != "aot" ]] && \
        python wasi_test.py --interpreter ${IWASM_CMD} ${SGX_OPT}\
                            | tee ${REPORT_DIR}/wasi_test_report.txt \
    || \
        python wasi_test.py --aot --aot-compiler ${WAMRC_CMD} ${SGX_OPT}\
                            --interpreter ${IWASM_CMD} \
                            | tee ${REPORT_DIR}/wasi_test_report.txt
    echo "Finish wasi tests"
}

function wamr_compiler_test()
{
    if [[ $1 != "aot" ]]; then
        echo "WAMR compiler tests only support AOT mode"
        exit 1
    fi

    echo  "Now start WAMR compiler tests"
    setup_wabt
    cd ${WORK_DIR}/../wamr-compiler-test-script
    ./run_wamr_compiler_tests.sh ${WORK_DIR}/wabt/out/gcc/Release/wat2wasm $WAMRC_CMD $IWASM_CMD \
        | tee -a ${REPORT_DIR}/wamr_compiler_test_report.txt

    ret=${PIPESTATUS[0]}

    if [[ ${ret} -ne 0 ]];then
        echo -e "\nWAMR compiler tests FAILED" | tee -a ${REPORT_DIR}/wamr_compiler_test_report.txt
        exit 1
    fi
    echo -e "\nFinish WAMR compiler tests" | tee -a ${REPORT_DIR}/wamr_compiler_test_report.txt
}

function wasi_certification_test()
{
    echo  "Now start wasi certification tests"

    cd ${WORK_DIR}
    if [ ! -d "wasi-testsuite" ]; then
        echo "wasi-testsuite not exist, clone it from github"
        git clone -b prod/testsuite-all \
            --single-branch https://github.com/WebAssembly/wasi-testsuite.git
    fi
    cd wasi-testsuite
    git reset --hard ${WASI_TESTSUITE_COMMIT}

    bash ../../wasi-test-script/run_wasi_tests.sh $1 $TARGET \
        | tee -a ${REPORT_DIR}/wasi_test_report.txt
    ret=${PIPESTATUS[0]}

    if [[ ${ret} -ne 0 ]];then
        echo -e "\nwasi tests FAILED" | tee -a ${REPORT_DIR}/wasi_test_report.txt
        exit 1
    fi
    echo -e "\nFinish wasi tests" | tee -a ${REPORT_DIR}/wasi_test_report.txt
}

function polybench_test()
{
    echo "Now start polybench tests"

    cd ${WORK_DIR}/../polybench
    if [[ $1 == "aot" || $1 == "jit" ]];then
        ./build.sh AOT ${SGX_OPT}
        ./test_aot.sh $1 ${SGX_OPT}
    else
        ./build.sh
        ./test_interp.sh ${SGX_OPT}
    fi
    cp report.txt ${REPORT_DIR}/polybench_$1_test_report.txt

    echo "Finish polybench tests"
}

function libsodium_test()
{
    echo "Now start libsodium tests"

    cd ${WORK_DIR}/../libsodium
    if [[ $1 == "aot" || $1 == "jit" ]];then
        ./build.sh ${SGX_OPT}
        ./test_aot.sh $1 ${SGX_OPT}
    else
        ./test_interp.sh ${SGX_OPT}
    fi
    cp report.txt ${REPORT_DIR}/libsodium_$1_test_report.txt

    echo "Finish libsodium tests"
}

function malformed_test()
{
    # build iwasm firstly
    cd ${WORK_DIR}/../../malformed
    ./malformed_test.py --run ${IWASM_CMD} | tee ${REPORT_DIR}/malfomed_$1_test_report.txt
}

function collect_standalone()
{
    if [[ ${COLLECT_CODE_COVERAGE} == 1 ]]; then
        pushd ${WORK_DIR} > /dev/null 2>&1

        CODE_COV_FILE=""
        if [[ -z "${CODE_COV_FILE}" ]]; then
            CODE_COV_FILE="${WORK_DIR}/wamr.lcov"
        else
            CODE_COV_FILE="${CODE_COV_FILE}"
        fi

        STANDALONE_DIR=${WORK_DIR}/../../standalone

        echo "Collect code coverage of standalone dump-call-stack"
        ./collect_coverage.sh "${CODE_COV_FILE}" "${STANDALONE_DIR}/dump-call-stack/build"
        echo "Collect code coverage of standalone dump-mem-profiling"
        ./collect_coverage.sh "${CODE_COV_FILE}" "${STANDALONE_DIR}/dump-mem-profiling/build"
        echo "Collect code coverage of standalone dump-perf-profiling"
        ./collect_coverage.sh "${CODE_COV_FILE}" "${STANDALONE_DIR}/dump-perf-profiling/build"
        if [[ $1 == "aot" ]]; then
            echo "Collect code coverage of standalone pad-test"
            ./collect_coverage.sh "${CODE_COV_FILE}" "${STANDALONE_DIR}/pad-test/build"
        fi
        echo "Collect code coverage of standalone test-invoke-native"
        ./collect_coverage.sh "${CODE_COV_FILE}" "${STANDALONE_DIR}/test-invoke-native/build"
        echo "Collect code coverage of standalone test-running-modes"
        ./collect_coverage.sh "${CODE_COV_FILE}" "${STANDALONE_DIR}/test-running-modes/build"
        echo "Collect code coverage of standalone test-running-modes/c-embed"
        ./collect_coverage.sh "${CODE_COV_FILE}" "${STANDALONE_DIR}/test-running-modes/c-embed/build"
        echo "Collect code coverage of standalone test-ts2"
        ./collect_coverage.sh "${CODE_COV_FILE}" "${STANDALONE_DIR}/test-ts2/build"

        popd > /dev/null 2>&1
    fi
}

function standalone_test()
{
    if [[ ${COLLECT_CODE_COVERAGE} == 1 ]]; then
        export COLLECT_CODE_COVERAGE=1
    fi

    cd ${WORK_DIR}/../../standalone

    args="--$1"

    [[ ${SGX_OPT} == "--sgx" ]] && args="$args --sgx" || args="$args --no-sgx"

    [[ ${ENABLE_MULTI_THREAD} == 1 ]] && args="$args --thread" || args="$args --no-thread"

    [[ ${ENABLE_SIMD} == 1 ]] && args="$args --simd" || args="$args --no-simd"

    args="$args ${TARGET}"

    ./standalone.sh $args | tee ${REPORT_DIR}/standalone_$1_test_report.txt

    collect_standalone "$1"
}

function build_iwasm_with_cfg()
{
    echo "Build iwasm with compile flags " $* " for spec test" \
        | tee -a ${REPORT_DIR}/spec_test_report.txt

    if [[ ${SGX_OPT} == "--sgx" ]];then
        cd ${WAMR_DIR}/product-mini/platforms/linux-sgx \
        && if [ -d build ]; then rm -rf build/*; else mkdir build; fi \
        && cd build \
        && cmake $* .. \
        && make -j 4
        cd ${WAMR_DIR}/product-mini/platforms/linux-sgx/enclave-sample \
        && make clean \
        && make SPEC_TEST=1
    else
        cd ${WAMR_DIR}/product-mini/platforms/${PLATFORM} \
        && if [ -d build ]; then rm -rf build/*; else mkdir build; fi \
        && cd build \
        && cmake $* .. \
        && cmake --build . -j 4 --config RelWithDebInfo
    fi

    if [ "$?" != 0 ];then
        echo -e "build iwasm failed"
        exit 1
    fi

    if [[ ${PLATFORM} == "cosmopolitan" ]]; then
        # convert from APE to ELF so it can be ran easier
        # HACK: link to linux so tests work when platform is detected by uname
        cp iwasm.com iwasm \
        && ./iwasm --assimilate \
        && rm -rf ../../linux/build \
        && mkdir ../../linux/build \
        && ln -s ../../cosmopolitan/build/iwasm ../../linux/build/iwasm
        if [ "$?" != 0 ];then
            echo -e "build iwasm failed (cosmopolitan)"
            exit 1
        fi
    fi
}

function build_wamrc()
{
    if [[ $TARGET == "ARMV7_VFP" || $TARGET == "THUMBV7_VFP"
          || $TARGET == "RISCV32" || $TARGET == "RISCV32_ILP32" || $TARGET == "RISCV32_ILP32D"
          || $TARGET == "RISCV64" || $TARGET == "RISCV64_LP64D" || $TARGET == "RISCV64_LP64" ]];then
        echo "suppose wamrc is already built"
        return
    fi

    echo "Build wamrc for spec test under aot compile type"
    cd ${WAMR_DIR}/wamr-compiler \
        && ./build_llvm.sh \
        && if [ -d build ]; then rm -r build/*; else mkdir build; fi \
        && cd build \
        && cmake .. -DCOLLECT_CODE_COVERAGE=${COLLECT_CODE_COVERAGE} \
        && make -j 4
}

### Need to add a test suite?
### The function name should be ${suite_name}_test
# function xxx_test()
# {
#
# }

function collect_coverage()
{
    if [[ ${COLLECT_CODE_COVERAGE} == 1 ]]; then
        ln -sf ${WORK_DIR}/../spec-test-script/collect_coverage.sh ${WORK_DIR}

        CODE_COV_FILE=""
        if [[ -z "${CODE_COV_FILE}" ]]; then
            CODE_COV_FILE="${WORK_DIR}/wamr.lcov"
        else
            CODE_COV_FILE="${CODE_COV_FILE}"
        fi

        pushd ${WORK_DIR} > /dev/null 2>&1
        echo "Collect code coverage of iwasm"
        ./collect_coverage.sh ${CODE_COV_FILE} ${IWASM_LINUX_ROOT_DIR}/build
        if [[ $1 == "llvm-aot" ]]; then
            echo "Collect code coverage of wamrc"
            ./collect_coverage.sh ${CODE_COV_FILE} ${WAMR_DIR}/wamr-compiler/build
        fi
        for suite in "${TEST_CASE_ARR[@]}"; do
            if [[ ${suite} = "unit" ]]; then
                echo "Collect code coverage of unit test"
                ./collect_coverage.sh ${CODE_COV_FILE} ${WORK_DIR}/unittest-build
                break
            fi
        done
        popd > /dev/null 2>&1
    else
        echo "code coverage isn't collected"
    fi
}

function trigger()
{
    local EXTRA_COMPILE_FLAGS=""
    # default enabled features
    EXTRA_COMPILE_FLAGS+=" -DWAMR_BUILD_BULK_MEMORY=1"

    if [[ ${ENABLE_MULTI_MODULE} == 1 ]];then
        EXTRA_COMPILE_FLAGS+=" -DWAMR_BUILD_MULTI_MODULE=1"
    else
        EXTRA_COMPILE_FLAGS+=" -DWAMR_BUILD_MULTI_MODULE=0"
    fi

    if [[ ${ENABLE_MULTI_THREAD} == 1 ]];then
        EXTRA_COMPILE_FLAGS+=" -DWAMR_BUILD_LIB_PTHREAD=1"
        EXTRA_COMPILE_FLAGS+=" -DWAMR_BUILD_REF_TYPES=0"
    else
        EXTRA_COMPILE_FLAGS+=" -DWAMR_BUILD_REF_TYPES=1"
    fi

    if [[ ${ENABLE_SIMD} == 1 ]]; then
        EXTRA_COMPILE_FLAGS+=" -DWAMR_BUILD_SIMD=1"
    else
        EXTRA_COMPILE_FLAGS+=" -DWAMR_BUILD_SIMD=0"
    fi

    if [[ ${ENABLE_GC} == 1 ]]; then
        EXTRA_COMPILE_FLAGS+=" -DWAMR_BUILD_GC=1"
        EXTRA_COMPILE_FLAGS+=" -DWAMR_BUILD_REF_TYPES=1"
        EXTRA_COMPILE_FLAGS+=" -DWAMR_BUILD_BULK_MEMORY=1"
    fi

    if [[ ${ENABLE_DEBUG_VERSION} == 1 ]]; then
        EXTRA_COMPILE_FLAGS+=" -DCMAKE_BUILD_TYPE=Debug"
    fi

    if [[ ${ENABLE_GC_HEAP_VERIFY} == 1 ]]; then
        EXTRA_COMPILE_FLAGS+=" -DWAMR_BUILD_GC_HEAP_VERIFY=1"
    fi

    if [[ ${ENABLE_WASI_THREADS} == 1 ]]; then
        EXTRA_COMPILE_FLAGS+=" -DWAMR_BUILD_LIB_WASI_THREADS=1"
    fi

    echo "SANITIZER IS" $WAMR_BUILD_SANITIZER

    if [[ "$WAMR_BUILD_SANITIZER" == "ubsan" ]]; then
        echo "Setting run with ubsan"
        EXTRA_COMPILE_FLAGS+=" -DWAMR_BUILD_SANITIZER=ubsan"
    fi

    if [[ "$WAMR_BUILD_SANITIZER" == "asan" ]]; then
        echo "Setting run with asan"
        EXTRA_COMPILE_FLAGS+=" -DWAMR_BUILD_SANITIZER=asan"
    fi

    if [[ "$WAMR_BUILD_SANITIZER" == "tsan" ]]; then
        echo "Setting run with tsan"
        EXTRA_COMPILE_FLAGS+=" -DWAMR_BUILD_SANITIZER=tsan"
    fi

    for t in "${TYPE[@]}"; do
        case $t in
            "classic-interp")
                if [[ ${ENABLE_SIMD} == 1 ]]; then
                    echo "does not support SIMD in interp mode, bypass"
                    continue
                fi

                echo "work in classic-interp mode"
                # classic-interp
                BUILD_FLAGS="$CLASSIC_INTERP_COMPILE_FLAGS $EXTRA_COMPILE_FLAGS"
                if [[ ${ENABLE_QEMU} == 0 ]]; then
                    build_iwasm_with_cfg $BUILD_FLAGS
                fi
                for suite in "${TEST_CASE_ARR[@]}"; do
                    $suite"_test" classic-interp
                done
                collect_coverage classic-interp
            ;;

            "fast-interp")
                if [[ ${ENABLE_SIMD} == 1 ]]; then
                    echo "does not support SIMD in interp mode, bypass"
                    continue
                fi

                echo "work in fast-interp mode"
                # fast-interp
                BUILD_FLAGS="$FAST_INTERP_COMPILE_FLAGS $EXTRA_COMPILE_FLAGS"
                if [[ ${ENABLE_QEMU} == 0 ]]; then
                    build_iwasm_with_cfg $BUILD_FLAGS
                fi
                for suite in "${TEST_CASE_ARR[@]}"; do
                    $suite"_test" fast-interp
                done
                collect_coverage fast-interp
            ;;

            "jit")
                if [[ ${TARGET} == "X86_32" ]]; then
                    echo "does not support an X86_32 target in JIT mode, bypass"
                    continue
                fi

                echo "work in orc jit eager compilation mode"
                BUILD_FLAGS="$ORC_EAGER_JIT_COMPILE_FLAGS $EXTRA_COMPILE_FLAGS"
                build_iwasm_with_cfg $BUILD_FLAGS
                for suite in "${TEST_CASE_ARR[@]}"; do
                    $suite"_test" jit
                done
                collect_coverage llvm-jit

                echo "work in orc jit lazy compilation mode"
                BUILD_FLAGS="$ORC_LAZY_JIT_COMPILE_FLAGS $EXTRA_COMPILE_FLAGS"
                build_iwasm_with_cfg $BUILD_FLAGS
                for suite in "${TEST_CASE_ARR[@]}"; do
                    $suite"_test" jit
                done
                collect_coverage llvm-jit
            ;;

            "aot")
                echo "work in aot mode"
                # aot
                BUILD_FLAGS="$AOT_COMPILE_FLAGS $EXTRA_COMPILE_FLAGS"
                if [[ ${ENABLE_QEMU} == 0 ]]; then
                    build_iwasm_with_cfg $BUILD_FLAGS
                fi
                build_wamrc
                for suite in "${TEST_CASE_ARR[@]}"; do
                    $suite"_test" aot
                done
                collect_coverage llvm-aot
            ;;

            "fast-jit")
                echo "work in fast-jit mode"
                # fast-jit
                BUILD_FLAGS="$FAST_JIT_COMPILE_FLAGS $EXTRA_COMPILE_FLAGS"
                build_iwasm_with_cfg $BUILD_FLAGS
                for suite in "${TEST_CASE_ARR[@]}"; do
                    $suite"_test" fast-jit
                done
                collect_coverage fast-jit
            ;;

            "multi-tier-jit")
                echo "work in multi-tier-jit mode"
                # multi-tier-jit
                BUILD_FLAGS="$MULTI_TIER_JIT_COMPILE_FLAGS $EXTRA_COMPILE_FLAGS"
                build_iwasm_with_cfg $BUILD_FLAGS
                for suite in "${TEST_CASE_ARR[@]}"; do
                    $suite"_test" multi-tier-jit
                done
                collect_coverage multi-tier-jit
            ;;

            *)
            echo "unexpected mode, do nothing"
            ;;
        esac
    done
}

# if collect code coverage, ignore -s, test all test cases.
if [[ $TEST_CASE_ARR ]];then
    trigger || (echo "TEST FAILED"; exit 1)
else
    # test all suite, ignore polybench and libsodium because of long time cost
    TEST_CASE_ARR=("spec")
    : '
    if [[ $COLLECT_CODE_COVERAGE == 1 ]];then
        # add polybench if collecting code coverage data
        TEST_CASE_ARR+=("polybench")
        # add libsodium if needed, which takes long time to run
        TEST_CASE_ARR+=("libsodium")
    fi
    '
    trigger || (echo "TEST FAILED"; exit 1)
    # Add more suites here
fi

echo -e "Test finish. Reports are under ${REPORT_DIR}"
DEBUG set +xv pipefail
echo "TEST SUCCESSFUL"
exit 0<|MERGE_RESOLUTION|>--- conflicted
+++ resolved
@@ -330,124 +330,6 @@
                 darwin)
                     WABT_PLATFORM=macos
                     ;;
-                *)
-                    echo "wabt platform for ${PLATFORM} in unknown"
-                    exit 1
-                    ;;
-            esac
-            if [ ! -f /tmp/wabt-1.0.31-${WABT_PLATFORM}.tar.gz ]; then
-                wget \
-                    https://github.com/WebAssembly/wabt/releases/download/1.0.31/wabt-1.0.31-${WABT_PLATFORM}.tar.gz \
-                    -P /tmp
-            fi
-
-            cd /tmp \
-            && tar zxf wabt-1.0.31-${WABT_PLATFORM}.tar.gz \
-            && mkdir -p ${WORK_DIR}/wabt/out/gcc/Release/ \
-            && install wabt-1.0.31/bin/wa* ${WORK_DIR}/wabt/out/gcc/Release/ \
-            && cd -
-        fi
-    else
-        echo "download source code and compile and install"
-        if [ ! -d "wabt" ];then
-            echo "wabt not exist, clone it from github"
-            git clone --recursive https://github.com/WebAssembly/wabt
-        fi
-        echo "upate wabt"
-        cd wabt
-        git pull
-        git reset --hard origin/main
-        cd ..
-        make -C wabt gcc-release -j 4
-    fi
-}
-
-# TODO: with iwasm only
-function spec_test()
-{
-    echo "Now start spec tests"
-    touch ${REPORT_DIR}/spec_test_report.txt
-
-    cd ${WORK_DIR}
-    if [ ! -d "spec" ];then
-        echo "spec not exist, clone it from github"
-        git clone -b master --single-branch https://github.com/WebAssembly/spec
-    fi
-
-    pushd spec
-
-    # restore and clean everything
-    git reset --hard HEAD
-
-    # update basic test cases
-    echo "update spec test cases"
-    git fetch origin main
-    # restore from XX_ignore_cases.patch
-    # resotre branch
-    git checkout -B main
-    # [spec] Update note on module initialization trapping (#1493)
-    git reset --hard 044d0d2e77bdcbe891f7e0b9dd2ac01d56435f0b
-    git apply ../../spec-test-script/ignore_cases.patch
-    if [[ ${ENABLE_SIMD} == 1 ]]; then
-        git apply ../../spec-test-script/simd_ignore_cases.patch
-    fi
-    if [[ ${ENABLE_MULTI_MODULE} == 1 && $1 == 'aot'  ]]; then
-        git apply ../../spec-test-script/muti_module_aot_ignore_cases.patch
-    fi
-
-    # udpate thread cases
-    if [ ${ENABLE_MULTI_THREAD} == 1 ]; then
-        echo "checkout spec for threads proposal"
-        if [[ -z $(git remote -v | grep "\<threads\>") ]]; then
-            git remote add threads https://github.com/WebAssembly/threads
-        fi
-
-        # fetch spec for threads proposal
-        git fetch threads
-        # Fix error in Web embedding desc for atomic.notify (#185)
-        git reset --hard 85b562cd6805947876ec5e8b975ab0127c55a0a2
-        git checkout threads/main
-
-        git apply ../../spec-test-script/thread_proposal_ignore_cases.patch
-        git apply ../../spec-test-script/thread_proposal_fix_atomic_case.patch
-    fi
-
-    # update GC cases
-    if [[ ${ENABLE_GC} == 1 ]]; then
-        echo "checkout spec for GC proposal"
-
-        popd
-        rm -fr spec
-        # check spec test cases for GC
-        git clone -b main --single-branch https://github.com/WebAssembly/gc.git spec
-        pushd spec
-
-        git restore . && git clean -ffd .
-        # Sync constant expression descriptions
-        git reset --hard 62beb94ddd41987517781732f17f213d8b866dcc
-        git apply ../../spec-test-script/gc_ignore_cases.patch
-
-        echo "compile the reference intepreter"
-        pushd interpreter
-        make opt
-        popd
-    fi
-
-    popd
-    echo $(pwd)
-
-<<<<<<< HEAD
-    if [ ${WABT_BINARY_RELEASE} == "YES" ]; then
-        echo "download a binary release and install"
-        local WAT2WASM=${WORK_DIR}/wabt/out/gcc/Release/wat2wasm
-        if [ ! -f ${WAT2WASM} ]; then
-            case ${PLATFORM} in
-                linux)
-                    WABT_PLATFORM=ubuntu
-                    ;;
-                darwin)
-                    WABT_PLATFORM=macos
-                    ;;
                 windows)
                     WABT_PLATFORM=windows
                     ;;
@@ -481,9 +363,83 @@
         cd ..
         make -C wabt gcc-release -j 4
     fi
-=======
+}
+
+# TODO: with iwasm only
+function spec_test()
+{
+    echo "Now start spec tests"
+    touch ${REPORT_DIR}/spec_test_report.txt
+
+    cd ${WORK_DIR}
+    if [ ! -d "spec" ];then
+        echo "spec not exist, clone it from github"
+        git clone -b master --single-branch https://github.com/WebAssembly/spec
+    fi
+
+    pushd spec
+
+    # restore and clean everything
+    git reset --hard HEAD
+
+    # update basic test cases
+    echo "update spec test cases"
+    git fetch origin main
+    # restore from XX_ignore_cases.patch
+    # resotre branch
+    git checkout -B main
+    # [spec] Update note on module initialization trapping (#1493)
+    git reset --hard 044d0d2e77bdcbe891f7e0b9dd2ac01d56435f0b
+    git apply ../../spec-test-script/ignore_cases.patch
+    if [[ ${ENABLE_SIMD} == 1 ]]; then
+        git apply ../../spec-test-script/simd_ignore_cases.patch
+    fi
+    if [[ ${ENABLE_MULTI_MODULE} == 1 && $1 == 'aot'  ]]; then
+        git apply ../../spec-test-script/muti_module_aot_ignore_cases.patch
+    fi
+
+    # udpate thread cases
+    if [ ${ENABLE_MULTI_THREAD} == 1 ]; then
+        echo "checkout spec for threads proposal"
+        if [[ -z $(git remote -v | grep "\<threads\>") ]]; then
+            git remote add threads https://github.com/WebAssembly/threads
+        fi
+
+        # fetch spec for threads proposal
+        git fetch threads
+        # Fix error in Web embedding desc for atomic.notify (#185)
+        git reset --hard 85b562cd6805947876ec5e8b975ab0127c55a0a2
+        git checkout threads/main
+
+        git apply ../../spec-test-script/thread_proposal_ignore_cases.patch
+        git apply ../../spec-test-script/thread_proposal_fix_atomic_case.patch
+    fi
+
+    # update GC cases
+    if [[ ${ENABLE_GC} == 1 ]]; then
+        echo "checkout spec for GC proposal"
+
+        popd
+        rm -fr spec
+        # check spec test cases for GC
+        git clone -b main --single-branch https://github.com/WebAssembly/gc.git spec
+        pushd spec
+
+        git restore . && git clean -ffd .
+        # Sync constant expression descriptions
+        git reset --hard 62beb94ddd41987517781732f17f213d8b866dcc
+        git apply ../../spec-test-script/gc_ignore_cases.patch
+
+        echo "compile the reference intepreter"
+        pushd interpreter
+        make opt
+        popd
+    fi
+
+    popd
+    echo $(pwd)
+
     setup_wabt
->>>>>>> 059fbfc2
 
     ln -sf ${WORK_DIR}/../spec-test-script/all.py .
     ln -sf ${WORK_DIR}/../spec-test-script/runtest.py .
